#include <iostream>
#include <fstream>
#include <sstream>
#include <vector>
#include <unordered_set>
#include <unordered_map>
#include <regex>
#include <iomanip>
#include <algorithm>

using namespace std;

enum TokenType {
    IDENTIFIER, KEYWORD, OPERATOR, LITERAL, DELIMITER, ERROR
};

struct Token {
    TokenType type;
    string value;
    int line;
};

struct Identifier {
    int ID;
    string name;
    string type;
    string Scope;
};

string tokenTypeToString(TokenType type) {
    switch (type) {
        case IDENTIFIER: return "IDENTIFIER";
        case KEYWORD: return "KEYWORD";
        case OPERATOR: return "OPERATOR";
        case LITERAL: return "LITERAL";
        case DELIMITER: return "DELIMITER";
        case ERROR: return "ERROR";
        default: return "UNKNOWN";
    }
}

class Lexer {
private:
    vector<Identifier> symbol_table;
    vector<Token> tokens;
    string CurrentScope = "global";
    bool inBlockComment = false;
    int previousIndentation = 0;
    int expectedIndentation = 0;
    bool expectingIndentedBlock = false;

    unordered_set<string> builtInFunctions = {
        "print", "input", "lower", "upper", "len", "range", "str", "int", "float", "bool", "list", "dict", "set", "tuple"
    };

    unordered_set<string> keywords = {
        "import", "from", "as",
        "if", "elif", "else",
        "for", "while", "break", "continue", "pass",
        "and", "or", "not", "in", "is",
        "def", "class",
        "return", "yield",
        "True", "False", "None"
    };

    void addToSymbolTable(const string& name, const string& type, const string& scope) {
        for (const auto& id : symbol_table) {
            if (id.name == name && id.Scope == scope) return;
        }
        int newID = symbol_table.size() + 1;
        symbol_table.push_back({newID, name, type, scope});
    }

    string getVariableType(const string& name, const string& scope) {
        for (const auto& id : symbol_table) {
            if (id.name == name && id.Scope == scope) {
                return id.type;
            }
        }
        return "unknown";
    }

    bool isUnterminatedString(const string& str) {
        int singleQuotes = count(str.begin(), str.end(), '\'');
        int doubleQuotes = count(str.begin(), str.end(), '"');
        return (singleQuotes % 2 != 0) || (doubleQuotes % 2 != 0);
    }

    int getIndentationLevel(const string& line) {
        int count = 0;
        for (char ch : line) {
            if (ch == ' ') count++;
            else if (ch == '\t') count += 4; // tab = 4 spaces
            else break;
        }
        return count;
    }

public:
    void readFile(const string& filename) {
        ifstream file(filename);
        if (!file.is_open()) {
            cerr << "Error: Could not open file " << filename << endl;
            return;
        }

        string line;
        int lineNumber = 1;
        while (getline(file, line)) {
            int indentation = getIndentationLevel(line);

            if (indentation % 4 != 0) {
                cerr << "Warning: Inconsistent indentation on line " << lineNumber << endl;
                tokens.push_back({ERROR, "BadIndent", lineNumber});
            }

            if (expectingIndentedBlock) {
                if (indentation <= previousIndentation) {
                    cerr << "Error: Expected indented block after ':' on line " << lineNumber - 1 << endl;
                    tokens.push_back({ERROR, "MissingIndent", lineNumber});
                    expectingIndentedBlock = false;
                } else {
                    expectedIndentation = indentation;
                    expectingIndentedBlock = false;
                }
            }

            if (indentation == 0 && CurrentScope != "global") {
                CurrentScope = "global";
                expectedIndentation = 0;
            }

            previousIndentation = indentation;

            tokenizeLine(line, lineNumber);
            lineNumber++;
        }

        file.close();
    }

    void tokenizeLine(const string& line, int lineNumber) {
        string code = line;

        if (!line.empty() && !isspace(line[0]) && CurrentScope != "global") {
            CurrentScope = "global";
        }

        if (inBlockComment) {
            size_t endBlock = line.find("\"\"\"");
            if (endBlock != string::npos) {
                inBlockComment = false;
                code = line.substr(endBlock + 3);
            } else {
                return;
            }
        }

        size_t startBlock = code.find("\"\"\"");
        if (startBlock != string::npos) {
            size_t equalsPos = code.find('=');
            if (equalsPos != string::npos && equalsPos < startBlock) {
                size_t endBlock = code.find("\"\"\"", startBlock + 3);
                if (endBlock != string::npos) {
                    string literal = code.substr(startBlock, endBlock - startBlock + 3);
                    tokens.push_back({LITERAL, literal, lineNumber});
                    code = code.substr(endBlock + 3);
                } else {
                    inBlockComment = true;
                    return;
                }
            } else {
                inBlockComment = true;
                code = code.substr(0, startBlock);
            }
        }

        size_t commentPos = code.find('#');
        code = (commentPos != string::npos) ? code.substr(0, commentPos) : code;

        if (regex_search(code, regex(".*:\\s*$"))) {
            expectingIndentedBlock = true;
        }

        vector<string> statements;
        size_t start = 0, end;
        while ((end = code.find(';', start)) != string::npos) {
            statements.push_back(code.substr(start, end - start));
            start = end + 1;
        }
        statements.push_back(code.substr(start));

        for (const string& statement : statements) {
            tokenizeStatement(statement, lineNumber);
        }
    }

    void tokenizeStatement(const string& code, int lineNumber) {
        regex keywordRegex("[a-zA-Z_][a-zA-Z0-9_]*");
        regex numberRegex("\\b(0[xX][0-9a-fA-F]+|\\d+(\\.\\d+)?([eE][+-]?\\d+)?)\\b");
        regex operatorRegex("(==|!=|<=|>=|[+\\-*/%=<>!&|^~])");
        regex delimiterRegex("[(){}\\[\\],.:;]");
        regex stringLiteralRegex("\".*?\"|'.*?'");
        regex functionDefRegex("^\\s*def\\s+([a-zA-Z_][a-zA-Z0-9_]*)\\s*\\(");

        // ERROR regexes
        regex malformedNumberRegex(R"(\b\d+(\.\d+){2,}|\d+\.\d+\.\d+|[+-]?\d*\.?\d*[eE]$|[+-]?\d*\.?\d*[eE][+-]?$)");
        regex unterminatedStringRegex("\"[^\"]*$|'[^']*$");


        smatch match;

        if (regex_search(code, match, functionDefRegex)) {
            string functionName = match[1];
            tokens.push_back({IDENTIFIER, functionName, lineNumber});
            addToSymbolTable(functionName, "function", CurrentScope);
            CurrentScope = functionName;
            return;
        }

        for (size_t i = 0; i < code.size();) {
            if (isspace(code[i])) {
                i++;
                continue;
            }

            string subCode = code.substr(i);

            if (regex_search(subCode, match, unterminatedStringRegex) && match.position() == 0) {
                string strLiteral = match.str();
                cerr << "Error: Unterminated string literal on line " << lineNumber << endl;
                tokens.push_back({ERROR, strLiteral, lineNumber});
                i += match.length();
                continue;
            }

            if (regex_search(subCode, match, stringLiteralRegex) && match.position() == 0) {
                string strLiteral = match.str();

                if (regex_search(strLiteral, regex(R"(\\[^abfnrtv'\"\\])"))) {
                    cerr << "Warning: Invalid escape sequence in string '" << strLiteral << "' on line " << lineNumber << endl;
                    tokens.push_back({ERROR, strLiteral, lineNumber});
                } else {
                    tokens.push_back({LITERAL, strLiteral, lineNumber});
                }

                i += match.length();
                continue;
            }

            if (regex_search(subCode, match, operatorRegex) && match.position() == 0) {
                tokens.push_back({OPERATOR, match.str(), lineNumber});
                i += match.length();
                continue;
            }
<<<<<<< HEAD
        }
        void tokenizeStatement(const string& code, int lineNumber) {
            // Regular expressions for different token types
            regex keywordRegex("[a-zA-Z_][a-zA-Z0-9_]*");
            regex numberRegex("\\b(0[xX][0-9a-fA-F]+|\\d+(\\.\\d+)?([eE][+-]?\\d+)?)\\b");
            regex operatorRegex("(==|!=|<=|>=|[+\\-*/%=<>!&|^~])");
            regex delimiterRegex("[(){}\\[\\],.:;]");
            regex stringLiteralRegex("\".*?\"|'.*?'");
            regex functionDefRegex("^\\s*def\\s+([a-zA-Z_][a-zA-Z0-9_]*)\\s*\\("); 
            regex listRegex("\\[([^\\]]*)\\]");
            regex tupleRegex("\\(([^\\)]*)\\)");
            smatch match;

            // Check for function definition
           if (regex_search(code, match, functionDefRegex)) {
                string functionName = match[1];
                tokens.push_back({IDENTIFIER, functionName, lineNumber});

                // Add the function to the symbol table with type "function"
                addToSymbolTable(functionName, "function", CurrentScope);

                CurrentScope = functionName; // Set the current scope to the function name
                return; // No need to tokenize further for function definitions
=======

            if (regex_search(subCode, match, delimiterRegex) && match.position() == 0) {
                tokens.push_back({DELIMITER, match.str(), lineNumber});
                i += match.length();
                continue;
>>>>>>> 0c45eaea
            }

            if (regex_search(subCode, match, keywordRegex) && match.position() == 0) {
                string word = match.str();

                if (isdigit(word[0])) {
                    cerr << "Error: Invalid identifier '" << word << "' starting with digit on line " << lineNumber << endl;
                    tokens.push_back({ERROR, word, lineNumber});
                    i += match.length();
                    continue;
                }

<<<<<<< HEAD
                // Match list literals
                if (regex_search(subCode, match, listRegex) && match.position() == 0) {
                    tokens.push_back({LITERAL, match.str(), lineNumber});
                    i += match.length();
                    continue;
                }
    
                // Match tuple literals
                if (regex_search(subCode, match, tupleRegex) && match.position() == 0) {
                    tokens.push_back({LITERAL, match.str(), lineNumber});
                    i += match.length();
                    continue;
                }
        
                // Match keywords and identifiers
                if (regex_search(subCode, match, keywordRegex) && match.position() == 0) {
                    string word = match.str();
        
                    if (keywords.find(word) != keywords.end()) {
                        // Add keyword to tokens
                        tokens.push_back({KEYWORD, word, lineNumber});
                    } else {
                        // Check if it's a built-in function
                        if (builtInFunctions.find(word) != builtInFunctions.end()) {
                            // Skip adding built-in functions to the symbol table
                            i += match.length();
                            continue;
                        }
                        // Add identifier to tokens
                        tokens.push_back({IDENTIFIER, word, lineNumber});
        
                        // Check if it's a variable assignment: identifier = something
                        size_t equalPos = code.find('=', i + word.length());
                        if (equalPos != string::npos && code[equalPos - 1] != '=' && code[equalPos + 1] != '=') {
                            string rhs = code.substr(equalPos + 1);
                            rhs = regex_replace(rhs, regex("^\\s+|\\s+$"), ""); // Trim spaces
                        
                            string type = "unknown";
                        
                            // Infer type from RHS
                            if (regex_match(rhs, regex("^0[xX][0-9a-fA-F]+$"))) {
                                type = "int"; // Hexadecimal integer
                            } else if (regex_match(rhs, regex("^[+-]?\\d+$"))) {
                                type = "int"; // Decimal integer
                            } else if (regex_match(rhs, regex("^[+-]?(\\d*\\.\\d+|\\d+\\.\\d*)([eE][+-]?\\d+)?$"))) {
                                type = "float"; // Float with optional exponent
                            } else if (regex_match(rhs, regex("^(\".*\"|'.*')$"))) {
                                type = "string";
                            } else if (rhs == "True" || rhs == "False") {
                                type = "bool";
                            } else if (regex_match(rhs, regex("^[+-]?\\d+\\s*[+\\-*/]\\s*\\d+$"))) {
                                type = "int"; // Arithmetic expressions result in int
                            } else if (regex_match(rhs, listRegex)) {
                                type = "list"; // List literal
                            } else if (regex_match(rhs, tupleRegex)) {
                                type = "tuple"; // Tuple literal
                            } else {
                                // Handle expressions involving variables
                                vector<string> tokens;
                                stringstream ss(rhs);
                                string token;
                                while (ss >> token) {
                                    tokens.push_back(token);
                                }
                        
                                // Infer type based on the first variable or literal in the expression
                                for (const string& tok : tokens) {
                                    if (regex_match(tok, keywordRegex)) {
                                        type = getVariableType(tok, CurrentScope);
                                        if (type != "unknown") break;
                                    } else if (regex_match(tok, regex("^[+-]?\\d+$"))) {
                                        type = "int";
                                        break;
                                    } else if (regex_match(tok, regex("^[+-]?(\\d*\\.\\d+|\\d+\\.\\d*)([eE][+-]?\\d+)?$"))) {
                                        type = "float";
                                        break;
                                    }
=======
                if (keywords.find(word) != keywords.end()) {
                    tokens.push_back({KEYWORD, word, lineNumber});
                } else {
                    if (builtInFunctions.find(word) != builtInFunctions.end()) {
                        i += match.length();
                        continue;
                    }

                    tokens.push_back({IDENTIFIER, word, lineNumber});
                    size_t equalPos = code.find('=', i + word.length());
                    if (equalPos != string::npos && code[equalPos - 1] != '=' && code[equalPos + 1] != '=') {
                        string rhs = code.substr(equalPos + 1);
                        rhs = regex_replace(rhs, regex("^\\s+|\\s+$"), "");
                        string type = "unknown";

                        if (regex_match(rhs, regex("^0[xX][0-9a-fA-F]+$"))) type = "int";
                        else if (regex_match(rhs, regex("^[+-]?\\d+$"))) type = "int";
                        else if (regex_match(rhs, regex("^[+-]?(\\d*\\.\\d+|\\d+\\.\\d*)([eE][+-]?\\d+)?$"))) type = "float";
                        else if (regex_match(rhs, regex("^(\".*\"|'.*')$"))) type = "string";
                        else if (rhs == "True" || rhs == "False") type = "bool";
                        else {
                            stringstream ss(rhs);
                            string token;
                            while (ss >> token) {
                                if (regex_match(token, keywordRegex)) {
                                    type = getVariableType(token, CurrentScope);
                                    if (type != "unknown") break;
                                } else if (regex_match(token, regex("^[+-]?\\d+$"))) {
                                    type = "int"; break;
                                } else if (regex_match(token, regex("^[+-]?(\\d*\\.\\d+|\\d+\\.\\d*)([eE][+-]?\\d+)?$"))) {
                                    type = "float"; break;
>>>>>>> 0c45eaea
                                }
                            }
                        }
                        addToSymbolTable(word, type, CurrentScope);
                    }
                }

                i += match.length();
                continue;
            }

            if (regex_search(subCode, match, malformedNumberRegex) && match.position() == 0) {
                string badNum = match.str();
                cerr << "Error: Malformed number literal '" << badNum << "' on line " << lineNumber << endl;
                tokens.push_back({ERROR, badNum, lineNumber});
                i += match.length();
                continue;
            }

            if (regex_search(subCode, match, numberRegex) && match.position() == 0) {
                tokens.push_back({LITERAL, match.str(), lineNumber});
                i += match.length();
                continue;
            }

            cerr << "Error: Invalid character '" << code[i] << "' on line " << lineNumber << endl;
            tokens.push_back({ERROR, string(1, code[i]), lineNumber});
            i++;
        }
    }

    const vector<Token>& getTokens() const {
        return tokens;
    }

    const vector<Identifier>& getsymbols() const {
        return symbol_table;
    }
};

int main() {
    Lexer lexer;
    lexer.readFile("example.py");

    cout << left << setw(8) << "Line"
         << setw(15) << "Type"
         << setw(20) << "Value" << endl;
    cout << string(45, '-') << endl;

    for (const auto& token : lexer.getTokens()) {
        cout << left << setw(8) << token.line
             << setw(15) << tokenTypeToString(token.type)
             << setw(20) << token.value << endl;
    }

    cout << "\n--- Symbol Table ---\n";
    cout << left << setw(6) << "ID"
         << setw(20) << "Name"
         << setw(15) << "Type"
         << setw(15) << "Scope" << endl;
    cout << string(56, '-') << endl;

    for (const auto& id : lexer.getsymbols()) {
        cout << left << setw(6) << id.ID
             << setw(20) << id.name
             << setw(15) << id.type
             << setw(15) << id.Scope << endl;
    }

    return 0;
}<|MERGE_RESOLUTION|>--- conflicted
+++ resolved
@@ -146,114 +146,51 @@
             CurrentScope = "global";
         }
 
-        if (inBlockComment) {
-            size_t endBlock = line.find("\"\"\"");
-            if (endBlock != string::npos) {
-                inBlockComment = false;
-                code = line.substr(endBlock + 3);
-            } else {
-                return;
-            }
-        }
-
-        size_t startBlock = code.find("\"\"\"");
-        if (startBlock != string::npos) {
-            size_t equalsPos = code.find('=');
-            if (equalsPos != string::npos && equalsPos < startBlock) {
-                size_t endBlock = code.find("\"\"\"", startBlock + 3);
+            // Handle block comments or multiline string literals
+            if (inBlockComment) {
+                size_t endBlock = line.find("\"\"\"");
                 if (endBlock != string::npos) {
-                    string literal = code.substr(startBlock, endBlock - startBlock + 3);
-                    tokens.push_back({LITERAL, literal, lineNumber});
-                    code = code.substr(endBlock + 3);
+                    inBlockComment = false;
+                    code = line.substr(endBlock + 3); // Skip the block comment
+                } else {
+                    return; // Entire line is part of the block comment
+                }
+            }
+        
+            size_t startBlock = code.find("\"\"\"");
+            if (startBlock != string::npos) {
+                size_t equalsPos = code.find('=');
+                if (equalsPos != string::npos && equalsPos < startBlock) {
+                    size_t endBlock = code.find("\"\"\"", startBlock + 3);
+                    if (endBlock != string::npos) {
+                        string literal = code.substr(startBlock, endBlock - startBlock + 3);
+                        tokens.push_back({LITERAL, literal, lineNumber});
+                        code = code.substr(endBlock + 3);
+                    } else {
+                        inBlockComment = true;
+                        return;
+                    }
                 } else {
                     inBlockComment = true;
-                    return;
-                }
-            } else {
-                inBlockComment = true;
-                code = code.substr(0, startBlock);
-            }
-        }
-
-        size_t commentPos = code.find('#');
-        code = (commentPos != string::npos) ? code.substr(0, commentPos) : code;
-
-        if (regex_search(code, regex(".*:\\s*$"))) {
-            expectingIndentedBlock = true;
-        }
-
-        vector<string> statements;
-        size_t start = 0, end;
-        while ((end = code.find(';', start)) != string::npos) {
-            statements.push_back(code.substr(start, end - start));
-            start = end + 1;
-        }
-        statements.push_back(code.substr(start));
-
-        for (const string& statement : statements) {
-            tokenizeStatement(statement, lineNumber);
-        }
-    }
-
-    void tokenizeStatement(const string& code, int lineNumber) {
-        regex keywordRegex("[a-zA-Z_][a-zA-Z0-9_]*");
-        regex numberRegex("\\b(0[xX][0-9a-fA-F]+|\\d+(\\.\\d+)?([eE][+-]?\\d+)?)\\b");
-        regex operatorRegex("(==|!=|<=|>=|[+\\-*/%=<>!&|^~])");
-        regex delimiterRegex("[(){}\\[\\],.:;]");
-        regex stringLiteralRegex("\".*?\"|'.*?'");
-        regex functionDefRegex("^\\s*def\\s+([a-zA-Z_][a-zA-Z0-9_]*)\\s*\\(");
-
-        // ERROR regexes
-        regex malformedNumberRegex(R"(\b\d+(\.\d+){2,}|\d+\.\d+\.\d+|[+-]?\d*\.?\d*[eE]$|[+-]?\d*\.?\d*[eE][+-]?$)");
-        regex unterminatedStringRegex("\"[^\"]*$|'[^']*$");
-
-
-        smatch match;
-
-        if (regex_search(code, match, functionDefRegex)) {
-            string functionName = match[1];
-            tokens.push_back({IDENTIFIER, functionName, lineNumber});
-            addToSymbolTable(functionName, "function", CurrentScope);
-            CurrentScope = functionName;
-            return;
-        }
-
-        for (size_t i = 0; i < code.size();) {
-            if (isspace(code[i])) {
-                i++;
-                continue;
-            }
-
-            string subCode = code.substr(i);
-
-            if (regex_search(subCode, match, unterminatedStringRegex) && match.position() == 0) {
-                string strLiteral = match.str();
-                cerr << "Error: Unterminated string literal on line " << lineNumber << endl;
-                tokens.push_back({ERROR, strLiteral, lineNumber});
-                i += match.length();
-                continue;
-            }
-
-            if (regex_search(subCode, match, stringLiteralRegex) && match.position() == 0) {
-                string strLiteral = match.str();
-
-                if (regex_search(strLiteral, regex(R"(\\[^abfnrtv'\"\\])"))) {
-                    cerr << "Warning: Invalid escape sequence in string '" << strLiteral << "' on line " << lineNumber << endl;
-                    tokens.push_back({ERROR, strLiteral, lineNumber});
-                } else {
-                    tokens.push_back({LITERAL, strLiteral, lineNumber});
-                }
-
-                i += match.length();
-                continue;
-            }
-
-            if (regex_search(subCode, match, operatorRegex) && match.position() == 0) {
-                tokens.push_back({OPERATOR, match.str(), lineNumber});
-                i += match.length();
-                continue;
-            }
-<<<<<<< HEAD
+                    code = code.substr(0, startBlock);
+                }
+            }
+        
+            size_t commentPos = code.find('#');
+            code = (commentPos != string::npos) ? code.substr(0, commentPos) : code;
+        
+            // Split by semicolons and tokenize each statement
+            vector<string> statements;
+            size_t start = 0, end;
+            while ((end = code.find(';', start)) != string::npos) {
+                statements.push_back(code.substr(start, end - start));
+                start = end + 1;
+            }
+            statements.push_back(code.substr(start));
+        
+            for (const string& statement : statements) {
+                tokenizeStatement(statement, lineNumber);
+            }
         }
         void tokenizeStatement(const string& code, int lineNumber) {
             // Regular expressions for different token types
@@ -267,36 +204,43 @@
             regex tupleRegex("\\(([^\\)]*)\\)");
             smatch match;
 
-            // Check for function definition
-           if (regex_search(code, match, functionDefRegex)) {
-                string functionName = match[1];
-                tokens.push_back({IDENTIFIER, functionName, lineNumber});
-
-                // Add the function to the symbol table with type "function"
-                addToSymbolTable(functionName, "function", CurrentScope);
-
-                CurrentScope = functionName; // Set the current scope to the function name
-                return; // No need to tokenize further for function definitions
-=======
-
-            if (regex_search(subCode, match, delimiterRegex) && match.position() == 0) {
-                tokens.push_back({DELIMITER, match.str(), lineNumber});
-                i += match.length();
-                continue;
->>>>>>> 0c45eaea
-            }
-
-            if (regex_search(subCode, match, keywordRegex) && match.position() == 0) {
-                string word = match.str();
-
-                if (isdigit(word[0])) {
-                    cerr << "Error: Invalid identifier '" << word << "' starting with digit on line " << lineNumber << endl;
-                    tokens.push_back({ERROR, word, lineNumber});
-                    i += match.length();
-                    continue;
-                }
-
-<<<<<<< HEAD
+        if (regex_search(code, match, functionDefRegex)) {
+            string functionName = match[1];
+            tokens.push_back({IDENTIFIER, functionName, lineNumber});
+            addToSymbolTable(functionName, "function", CurrentScope);
+            CurrentScope = functionName;
+            return;
+        }
+
+            for (size_t i = 0; i < code.size();) {
+                if (isspace(code[i])) {
+                    i++;
+                    continue;
+                }
+        
+                string subCode = code.substr(i);
+        
+                // Match string literals
+                if (regex_search(subCode, match, stringLiteralRegex) && match.position() == 0) {
+                    tokens.push_back({LITERAL, match.str(), lineNumber});
+                    i += match.length();
+                    continue;
+                }
+        
+                // Match operators
+                if (regex_search(subCode, match, operatorRegex) && match.position() == 0) {
+                    tokens.push_back({OPERATOR, match.str(), lineNumber});
+                    i += match.length();
+                    continue;
+                }
+        
+                // Match delimiters
+                if (regex_search(subCode, match, delimiterRegex) && match.position() == 0) {
+                    tokens.push_back({DELIMITER, match.str(), lineNumber});
+                    i += match.length();
+                    continue;
+                }
+
                 // Match list literals
                 if (regex_search(subCode, match, listRegex) && match.position() == 0) {
                     tokens.push_back({LITERAL, match.str(), lineNumber});
@@ -374,77 +318,36 @@
                                         type = "float";
                                         break;
                                     }
-=======
-                if (keywords.find(word) != keywords.end()) {
-                    tokens.push_back({KEYWORD, word, lineNumber});
-                } else {
-                    if (builtInFunctions.find(word) != builtInFunctions.end()) {
-                        i += match.length();
-                        continue;
-                    }
-
-                    tokens.push_back({IDENTIFIER, word, lineNumber});
-                    size_t equalPos = code.find('=', i + word.length());
-                    if (equalPos != string::npos && code[equalPos - 1] != '=' && code[equalPos + 1] != '=') {
-                        string rhs = code.substr(equalPos + 1);
-                        rhs = regex_replace(rhs, regex("^\\s+|\\s+$"), "");
-                        string type = "unknown";
-
-                        if (regex_match(rhs, regex("^0[xX][0-9a-fA-F]+$"))) type = "int";
-                        else if (regex_match(rhs, regex("^[+-]?\\d+$"))) type = "int";
-                        else if (regex_match(rhs, regex("^[+-]?(\\d*\\.\\d+|\\d+\\.\\d*)([eE][+-]?\\d+)?$"))) type = "float";
-                        else if (regex_match(rhs, regex("^(\".*\"|'.*')$"))) type = "string";
-                        else if (rhs == "True" || rhs == "False") type = "bool";
-                        else {
-                            stringstream ss(rhs);
-                            string token;
-                            while (ss >> token) {
-                                if (regex_match(token, keywordRegex)) {
-                                    type = getVariableType(token, CurrentScope);
-                                    if (type != "unknown") break;
-                                } else if (regex_match(token, regex("^[+-]?\\d+$"))) {
-                                    type = "int"; break;
-                                } else if (regex_match(token, regex("^[+-]?(\\d*\\.\\d+|\\d+\\.\\d*)([eE][+-]?\\d+)?$"))) {
-                                    type = "float"; break;
->>>>>>> 0c45eaea
                                 }
                             }
+                        
+                            // Add to symbol table
+                            addToSymbolTable(word, type, CurrentScope);
                         }
-                        addToSymbolTable(word, type, CurrentScope);
                     }
-                }
-
-                i += match.length();
-                continue;
-            }
-
-            if (regex_search(subCode, match, malformedNumberRegex) && match.position() == 0) {
-                string badNum = match.str();
-                cerr << "Error: Malformed number literal '" << badNum << "' on line " << lineNumber << endl;
-                tokens.push_back({ERROR, badNum, lineNumber});
-                i += match.length();
-                continue;
-            }
-
-            if (regex_search(subCode, match, numberRegex) && match.position() == 0) {
-                tokens.push_back({LITERAL, match.str(), lineNumber});
-                i += match.length();
-                continue;
-            }
-
-            cerr << "Error: Invalid character '" << code[i] << "' on line " << lineNumber << endl;
-            tokens.push_back({ERROR, string(1, code[i]), lineNumber});
-            i++;
-        }
-    }
-
-    const vector<Token>& getTokens() const {
-        return tokens;
-    }
-
-    const vector<Identifier>& getsymbols() const {
-        return symbol_table;
-    }
+        
+                    i += match.length();
+                    continue;
+                }
+        
+                // Match numbers
+                if (regex_search(subCode, match, numberRegex) && match.position() == 0) {
+                    tokens.push_back({LITERAL, match.str(), lineNumber});
+                    i += match.length();
+                    continue;
+                }
+        
+                // If no match, unrecognized token
+                cerr << "Warning: Unrecognized token '" << code[i] << "' on line " << lineNumber << endl;
+                i++;
+            }
+        }
+        const vector<Token>& getTokens() const {
+            return tokens;
+        }
+        const vector<Identifier>& getsymbols() const {
+            return symbol_table;
+        }
 };
 
 int main() {
