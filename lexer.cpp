--- conflicted
+++ resolved
@@ -301,12 +301,9 @@
                             string rhs = code.substr(equalPos + 1);
                             rhs = regex_replace(rhs, regex("^\\s+|\\s+$"), "");
                             string type = "unknown";
-<<<<<<< HEAD
                         
                             // Infer type from RHS
-                            if (regex_match(rhs, regex("^\\s*input\\s*\\(.*\\)\\s*$"))) {
-                                type = "string"; // Default
-                            } else if (regex_match(rhs, regex("^0[xX][0-9a-fA-F]+$"))) {
+                            if (regex_match(rhs, regex("^0[xX][0-9a-fA-F]+$"))) {
                                 type = "int"; // Hexadecimal integer
                             } else if (regex_match(rhs, regex("^[+-]?\\d+$"))) {
                                 type = "int"; // Decimal integer
@@ -325,15 +322,6 @@
                             } else {
                                 // Handle expressions involving variables
                                 vector<string> tokens;
-=======
-        
-                            if (regex_match(rhs, regex("^0[xX][0-9a-fA-F]+$"))) type = "int";
-                            else if (regex_match(rhs, regex("^[+-]?\\d+$"))) type = "int";
-                            else if (regex_match(rhs, regex("^[+-]?(\\d*\\.\\d+|\\d+\\.\\d*)([eE][+-]?\\d+)?$"))) type = "float";
-                            else if (regex_match(rhs, regex("^(\".*\"|'.*')$"))) type = "string";
-                            else if (rhs == "True" || rhs == "False") type = "bool";
-                            else {
->>>>>>> c8ab0102
                                 stringstream ss(rhs);
                                 string token;
                                 while (ss >> token) {
